# Timezones Bot

I made a bot to track your timezones and alert users who ping you about their time and timezone (if they have set one) compared to yours.

## Reader's Notice
Some of the things in this README will not be reflected in the file it's referencing. This is because I realised some things _after_ finishing everything. The changes will be updated soon. :D

## How it works
Below, I go through my entire process of creating this bot. From start to finish.
I hope you enjoy your read! :D

## Step 1: Listening for Messages
Using the power of `on_message` listeners, we can measure how active a channel's chat is. As a baseline, I have chosen to use 20 messages per minute (1 message every 3 seconds) as a benchmark for an active chat. We first start with a task loop and an `on_message` listener to count the number of messages in a minute:
```python
from discord.ext import commands

class Timezones(commands.Cog):
    def __init__(self, bot):
        self.bot = bot
        self.pool = bot.pool
        
        self.messages_per_minute = 0

    @commands.Cog.listener('on_message')
    async def message_counter(self, message):
        self.messages_per_minute += 1
```

### Our first problems
Now, this doesn't just count messages in a channel, but it counts _every_ message sent that the bot can "see". This includes:
- other channels
- other servers
- private messages

We can easily include in our cog message listener to ignore messages from private messages, since those would have also counted towards the total, and below is how we do this.
```python
from discord.ext import commands

class Timezones(commands.Cog):
    def __init__(self, bot):
        self.bot = bot
        self.pool = bot.pool
        
        self.messages_per_minute = 0

    @commands.Cog.listener('on_message')
    async def message_counter(self, message):
        if not message.guild:
            return
        
        self.messages_per_minute += 1
```

The `guild` attribute of our message object can either be in two types: a `Guild` instance or a `NoneType`. We can check for this `NoneType` with an `if not ` check, and by returning if it's true, any private messages do not pass this first layer and get kicked out immediately.

However, messages in guilds pass this check, and of course, all messages in all channels in all guilds is **not** what we want to happen. So to counter this, we need to centralise the scope of our search, and we can do this with an SQL table. So for this, we can create a `messages` table to count all messages in all channes in all servers and measure activity that way.
```sql
CREATE TABLE IF NOT EXISTS messages (
    guild_id INTEGER NOT NULL UNIQUE,
    channel_id INTEGER NOT NULL UNIQUE,
    count INTEGER NOT NULL DEFAULT 0,
    PRIMARY KEY (guild_id, channel_id)
);
```

As you can see, we have:
- a `guild_id` column for a guild ID
- a `channel_id` column for a channel ID
- a `count` to represent the number of messages sent in that channel

This is a lot more reliable than the scope of our previous search, and the `PRIMARY KEY` will be very helpful for upserting into the table with one SQL transaction. We've also given `count` a default, meaning we don't need to specify a number when inserting.

### Rectifying our first problems
We can now include in our message listener to update our database based on message activity, as follows.
```python
from discord import Message
from discord.ext import commands

class Timezones(commands.Cog):
    def __init__(self, bot):
        self.bot = bot
        self.pool = bot.pool

    @commands.Cog.listener('on_message')
    async def message_counter(self, message: Message):
        if not message.guild:
            return
        
        async with self.pool.acquire() as conn:
            await conn.execute("""INSERT INTO messages (guild_id, channel_id) VALUES (?, ?)
                                  ON CONFLICT (guild_id, channel_id) DO SET count = count + 1"""
                                  (message.guild.id, message.channel.id)
                              )
```

Using Rapptz's [asqlite wrapper](https://github.com/Rapptz/asqlite), we acquire a connection from the connection pool and use that to run our SQL transaction. In the transaction, we try to insert a new row with the guild and channel IDs of the `Message` object, and when this fails due to our `PRIMARY KEY` that only lets us have one copy of the data, we can update the row blocking us from inserting and raise the count by 1.

This SQL table change also means we can remove that variable.

### "To infinity and beyond!"
In case you didn't notice, we never reset our message counters, so effectively, all we've done is just "all messages sent from here, here and here, since this time". We need to reset our counts every minute and we can do this by deleting all the rows in the table. The reason we delete the rows from the table instead of resetting them all to zero, is that if a channel is deleted or a guild is deleted, the rows will still remain there, creating "ghost logs" of channels / guilds that don't exist.

We can make use of discord.py's `tasks` module, which lets us loop in the background and clear the database every minute, as follows.
```python
from discord.ext import tasks

@tasks.loop(minutes = 1)
async def clear_db(self):
    async with self.pool.acquire() as conn:
        await conn.execute("DELETE FROM messages")
```

And integrating with the rest of the code:
```python
from discord import Message
from discord.ext import commands, tasks

class Timezones(commands.Cog):
    def __init__(self, bot):
        self.bot = bot
        self.pool = bot.pool

    @commands.Cog.listener('on_message')
    async def message_counter(self, message: Message):
        if not message.guild:
            return
        
        async with self.pool.acquire() as conn:
            await conn.execute("""INSERT INTO messages (guild_id, channel_id) VALUES (?, ?)
                                  ON CONFLICT (guild_id, channel_id) DO SET count = count + 1"""
                                  (message.guild.id, message.channel.id)
                              )
    
    @tasks.loop(minutes = 1)
    async def clear_db(self):
        async with self.pool.acquire() as conn:
            await conn.execute("DELETE FROM messages")
```

### Loop cancelling
Just in case the database is empty and no messages are sent for over an hour, we can add an extra query after deleting all the messages to see how many changes we've made to the database. Using the `changes()` function in SQLite, we can do exactly that, and this can go neatly under the "delete all messages" line.
```python
    @tasks.loop(minutes = 1)
    async def clear_db(self):
        async with self.pool.acquire() as conn:
            await conn.execute("DELETE FROM messages")

            req = await conn.execute("SELECT changes()")
            row = await conn.fetchone()
        
        changes = row['changes()']
        
        if changes == 0:
            self.clear_db.stop()
```
If there are no changes then stop the loop and don't keep clearing the database. The changes() function returns the number of times these operations have been performed on the transaction directly before:
- inserting records into the database
- updating records in the database
- deleting records from the database

Because we've just run a "delete all records" statement, the only actions that the function can count are deleting records, so we can get the number of records we've deleted from the database. If that number is 0, then stop the loop.

### Listening for Mentions
We can use regex (regular expressions) on the message content to check if any users have been pinged in the message. When this happens, we can get the user from the ID in the mention and then get the user from the message object's guild by performing first, a get request (getting the information from cache) and if that returns `None`, perform a fetch request (using an API call) and if that raises any errors, just stop the command there.
```python
import re

mentions = re.findall("<@!?([0-9]+)>", message.content)

try:
    user = await message.guild.get_member(mentions[0][2:-1]) or self.bot.fetch_user(mentions[0][2:-1])
except:
    return
```

We don't need an error check for list indexing on an empty list because the unscoped `except` section catches that for us.

Again, we take the first mention found in this list (although we could combine the final embed into a group of embeds or a paginator for each user) and then find the user associated with the ID in that mention.

### Small Oversight
I use a get-then-fetch for the user as a central point for an ID and a mention, but the mention is literally already given to you and the same with the ID, which was a bit of an oversight and definitely something I should have cut out, but I'll do it later. :trollface:

### Getting the Timezone Data
To create the embed with the timezone information for the message author and the person mentioned, we must query the database for timezone data twice: once for us and once for the person mentioned. However, instead of searching for us _first_, we'll search for us _second_, and the reason for that is because if they don't have timezone data, telling us what the time is becomes pretty pointless. If they don't have timezone data, we can stop the command there and not waste time trying to get our own timezone info.
```python
async with self.pool.acquire() as conn:
    req = await conn.execute("SELECT * FROM timezones WHERE user_id = ?", (user.id,))
    their_timezone_data = await req.fetchone()

    if not their_timezone_data:
        return
```

If they _do_ end up having timezone data, we can then try to get our own.
```python
async with self.pool.acquire() as conn:
    ...
    req = await conn.execute("SELECT * FROM timezones WHERE user_id = ?", (message.author.id,))
    your_timezone_data = await req.fetchone()

    if not your_timezone_data:
        return
```

### Creating the Finished Embed
Before the timezone data retrieval from the database, we can create an embed to start with.
```python
embed = discord.Embed(
    title = "Their Timezone",
    description = "Just to let you know:\n",
    color = discord.Color.dark_embed()
)
```
We end the embed's description with a new line character because we'll be adding onto it with each piece of data we retrieve, provided we receive both of them.

Upon receiving the new data, we can add it to the embed like this. Below is for the author's timezone info:
```python
your_tz = your_timezone_data['utc_diff']
your_datetime = dt.now() + td(hours = your_tz)

embed.description += f"- {user.mention}'s time is {utils.format_dt(your_datetime, style = 'f')} and their timezone is `UTC{f'+{your_tz}' if your_tz > 0 else your_tz}`\n"
```

We can then add two fields to the embed, one for mentioning the time difference and another for mentioning "extra information", which is basically how to set your own timezone.

```python
embed.add_field(
    name = "Time Difference",
    value = f"You are {abs(your_tz - their_tz)} hours ahead of {user.mention}." if your_tz - their_tz > 0 else f"{user.mention} is {abs(your_tz - their_tz)} hours ahead of you."
)
embed.add_field(
    name = "Extra Information",
    value = f"\nIf you want to set your timezone, use `/timezone set`.\nIf you want to remove your timezone, use `/timezone remove`."
)
```

Then, send a reply and return if any exceptions arise.
```python
try:
    await message.reply(embed = embed)
except:
    pass
```

We can use `pass` instead of `return` because it's the end of the command anyway.


## Step 2: Setting Timezones
Now that we have a way to measure channel activity, we need to add the main feature of the bot: displaying other user's timezones when they get mentioned.

Firstly, we need a new database table to hold our user IDs and the user's timezone, which we do as follows.
```sql
CREATE TABLE IF NOT EXISTS timezones (
    user_id INTEGER NOT NULL UNIQUE,
    utc_diff INTEGER NOT NULL DEFAULT 0
);
```

### User Experience
This table will have a unique user ID and the user's corresponding timezone. But asking people for their timezone feels like it will (and probably does) end up deprecating UX (user-experience), so for a more user-friendly experience, we can ask them the time instead, which is:
- easily accessible (look at the top of your screen, or turn your phone on)
- better well-known (I mean, who _doesn't_ know the time?)
- and, easy to write using the 24-hour format (HH:MM - no need for seconds)

### Slash commands or prefix commands?
We'll use slash commands for this, due to their (what I'll call) sectioned arguments. In prefix commands, all arguments (without quotation marks) are interpreted as only one "word", so think of it like the whole message content has been split by spaces. To get more than one word, you can either:
- a. use quotation marks
- b. use an asterisk and have every word after that grouped as one argument

However, in slash commands, you can have more than one word in an argument by standard. It's also quite UI-friendly, being a part of Discord itself, instead of sending messages. This is personally why I'll use slash commands for this.

The slash command is as follows.
```python
from discord import Interaction, app_commands
from discord.ext import commands

class Timezones(commands.Cog):
    ...
    
    timezone = app_commands.Group(name = 'timezone', description = 'A bunch of commands about timezones.')

    @timezone.command(name = 'set')
    async def set_timezone(self, interaction: Interaction, given_time: str):
        ...
```

To centralise our timezone commands, we can use an app commands group, which means our commands will be ran as `/timezone something`. For the `set` command, it gets run as `/timezone set <given_time>`.

But using arguments with a `_` in them doesn't sound very practical if we're caring about UX like I was mentioning earlier. Luckily for us, we can include a decorator that lets us rename an argument in code to a different name on the Discord side of things, which is what we can do to rename "given_time" to just "time".
```python
from discord import Interaction, app_commands
from discord.ext import commands

class Timezones(commands.Cog):
    ...
    
    timezone = app_commands.Group(name = 'timezone', description = 'A bunch of commands about timezones.')

    @timezone.command(name = 'set')
    @app_commands.rename(given_time = 'time')
    async def set_timezone(self, interaction: Interaction, given_time: str):
        ...
```

And for clarity's sake, we'll add a description for `given_time`.
```python
from discord import Interaction, app_commands
from discord.ext import commands

class Timezones(commands.Cog):
    ...
    
    timezone = app_commands.Group(name = 'timezone', description = 'A bunch of commands about timezones.')

    @timezone.command(name = 'set')
    @app_commands.rename(given_time = 'time')
    @app_commands.describe(given_time = 'The time for you now, given in HH:MM format.')
    async def set_timezone(self, interaction: Interaction, given_time: str):
        ...
```

### Time for Regular Expressions
To get the time in the `time` argument of our slash command, we can use regex. It's a simple `[0-9][0-9]:[0-9][0-9]` and works perfectly fine for obtaining a proper time.
```python
import re

time = re.findall('[0-9][0-9]:[0-9][0-9]')[0]
```
`re.findall(...)` returns a list of matches. We only want the first match, so we can index that list by using `[0]`.

However, a problem arises when there isn't a match at all. In this case, we would be indexing an empty list, which would raise an `IndexError` and stop the command from running entirely.

We can catch this exception using a `try-except` block around the indexing.
```python
try:
    time = re.findall('[0-9][0-9]:[0-9][0-9]')[0]
except IndexError:
    await interaction.response.send_message(
        "You've given an invalid time format! Use the format `HH:MM` when you run this command.",
        ephemeral = True
    )
    return
```
We try to match the given string with regex and then get the first match (in case they did something like `12:45:11`), and when that fails, we notify the user they gave an incorrect time format and stop the command there.

### "Hey mate, what's the time?"
Currently, users can input whatever time they feel like. `99:99` is as valid a time as `37:18`. We can split our regex match by the `:` character, which separates the string into the hours part and the minutes part.
```python
hours, minutes = time.split(':')
```

This is very easy. And then to check that the time is valid:
```python
if int(hours) not in range(24):
    await interaction.response.send_message(
        "You've given an invalid time format! Use the format `HH:MM` when you run this command.",
        ephemeral = True
    )
    return
```

We can take advantage of the fact that Python ranges typically start at 0 (when not specified) and end before the number given. This means we can do `range(24)`, which returns the numbers 0 to 23 (the only valid numbers for times - 24 becomes 0 again).

We need to call `int()` on the values because:
- a. they're still strings
- b. 00 is not a valid number

If the hours part _fails_ these checks, we can alert the user and stop the command there.

Next, we need to handle the minutes. Differing timezones means that the hours will be different, _not the minutes._ This is one way we can tell if somebody is telling the truth or not. We can check if the minutes given match up to the minutes at the time the command was run, like this:
```python
from datetime import datetime as dt

if int(minutes) != dt.now().minute:
    await interaction.response.send_message(
        "You've given an invalid time format! Use the format `HH:MM` when you run this command.",
        ephemeral = True
    )
    return
```

`dt.now()` gives us the current datetime (date and time) of right now (or at that point in time when the command was run). This `datetime.datetime` has an attribute called `minute` which gives us the minutes part of the datetime now. Since the minutes don't change, everywhere in the world will have the same minutes.

### More User Experience Ranting
Say you run the command and `dt.now().minute` ends up being 1 minute ago. This means the command would bounce, and you'd have to write it again, right? Well, we can change it from being exactly those minutes to being _approximately_ those minutes. Call it a 5-minute range, which we can check like this:
```python
mins_now = dt.now().minute

if not mins_now - 5 <= int(minutes) <= mins_now + 5:
    await interaction.response.send_message(
        "You've given an invalid time format! Use the format `HH:MM` when you run this command.",
        ephemeral = True
    )
    return
```

We store the minutes now as a variable to avoid multiple calls (and for cleanliness), then check if the minutes given are within 5 minutes before and 5 minutes after.

### I'm gonna cry. (Even More UX Ranting)
Turns out the 5-minute range _could_ carry over from say 12:58pm as the lower end and 13:06pm as the upper end, but this wouldn't be reflected in code as in code, the values would be from 58 to 68, which makes no sense. Because of this reason, I'm gonna revert those changes and keep it the way I had before.

### Confirmation Menu
When setting the timezone, we can watch out for any human mistakes with a confirmation menu. This is standard if you use `discord.py` but I'll explain it regardless.
```python
class ConfirmTimezone(ui.View):
    def __init__(self, user: discord.Member, timezone: int, formatted_timezone: str):
        super().__init__(timeout = 25)
        self.user = user
        self.timezone = timezone
        self.formatted_timezone = formatted_timezone

    async def disable_items(self):
        for item in self.children:
            item.disabled = True
    
    async def on_timeout(self) -> None:
        await self.disable_items()

        await self.message.edit(
            embed = discord.Embed(
                title = "Timed Out",
                description = '~~' + self.message.embeds[0].description + '~~',
                color = discord.Color.red()
            )
        )

    @ui.button(label = 'Yes', style = BS.green)
    async def yes(self, interaction: Interaction, _):
        async with self.cog.pool.acquire() as conn:
            await conn.execute("INSERT INTO timezones (user_id, utc_diff) VALUES (?, ?)", (self.user.id, self.timezone))
        
        await interaction.response.edit_message(
            ephemeral = True, embed = discord.Embed(
                title = "Confirmed Action",
                description = f"Your timezone has now been set to **UTC{self.formatted_timezone}**.",
                color = discord.Color.green()
            )
        )
        self.stop()

    @ui.button(label = 'No', style = BS.red)
    async def no(self, interaction: Interaction, _):
        await interaction.response.edit_message(
            ephemeral = True, embed = discord.Embed(
                title = "Cancelled Action",
                description = "Your timezone has not been set.",
                color = discord.Color.red()
            )
        )
        self.stop()
```

Basically, we have a view with two buttons: "Yes" in green, and "No" in red. They do exactly what you think they will do - one confirms the action; the other cancels it. When we confirm, we insert into the database a new record containing the person's user ID and UTC offset.


## Step 3: Removing Timezones
Now that you have your timezone, say you move across the world from Newfoundland, Canada to London, UK. You have now gone from UTC-6 to UTC+1, but the bot won't reflect those changes. This is Discord after all. You've probably already been doxxed before.

For this, we need a timezone removing command. And we can do exactly that.

### Removing Timezones in SQL
In SQL, we can remove timezones with the following transaction:
```sql
DELETE FROM messages;
```
And in Python, it's the same:
```python
async with self.pool.acquire() as conn:
    await conn.execute("DELETE FROM messages")
```

### Doing this in a command
```
        
        async with self.pool.acquire() as conn:
            await conn.execute("DELETE FROM timezones WHERE user_id = ?", (interaction.user.id,))
        
        await interaction.response.send_message(
            ephemeral = True, embed = discord.Embed(
                description = "Your timezone has been removed.",
                color = discord.Color.green()
            )
        )
```

We first check for a row in our database that has our user's timezone attached to them.
```python
from discord import app_commands, Interaction
from discord.ext import commands

class Timezones(commands.Cog):
    ...
    @timezone.command(name = 'remove', description = 'Remove your timezone.')
    async def remove_timezone(self, interaction: Interaction):
        async with self.pool.acquire() as conn:
            req = await conn.execute("SELECT * FROM timezones WHERE user_id = ?", (interaction.user.id,))
            row = await req.fetchone()
```

If they don't have one, notify the user and stop the command there.
```python
if not row:
    await interaction.response.send_message(
        ephemeral = True, embed = discord.Embed(
            description = "You don't have a timezone set.",
            color = discord.Color.red()
        )
    )
    return
```

If they _do_ have a timezone in the database, delete it and notify the user it was successful.
```python
    async with self.pool.acquire() as conn:
        ...
        await conn.execute("DELETE FROM timezones WHERE user_id = ?", (interaction.user.id,))
        
        await interaction.response.send_message(
            ephemeral = True, embed = discord.Embed(
                description = "Your timezone has been removed.",
                color = discord.Color.green()
            )
        )
```

## Step 4: Syncing Commands
For syncing commands, I'll use this sync command, made by me:
```python
# in main.py file
import traceback

@bot.command()
async def sync(ctx):
    try:
        synced = await bot.tree.sync()
    except:
        embed = discord.Embed(
            name = "Oh No!",
            description = "Looks like something went wrong. Take a peek below.",
            color = discord.Color.red()
        )
        embed.add_field(
            name = "Error",
            value = f"```py\n{traceback.format_exc()}\n```"
        )
    else:
        embed = discord.Embed(
            name = "Success!",
            description = f"Successfully synced {len(synced)} commands.",
            color = discord.Color.green()
        )
        embed.add_field(
            name = "Commands Synced",
            value = "\n".join([f'- {cmd.name}' for cmd in synced])
        )
    finally:
        await ctx.reply(embed = embed)
```


## Conclusion
That's literally all the steps you need. Below are dependencies for if you want to host this bot yourself, including all the SQL table creation statements and all the libraries used in this gist.

This took me around 4 hours, and I'm glad you got all this way through my project. It means a lot to me that you got this far, and I hope you enjoy my future writings on future projects. (There's a few cooking up right now!)


## Dependencies

Before you use this bot, you need to run a few things.

First are the following SQL statements. These create the databases the bot is going to be using.

_Note: this bot runs using SQLite._

The first creates the `timezones` table:
```sql
CREATE TABLE IF NOT EXISTS timezones (
    user_id INTEGER NOT NULL UNIQUE,
    utc_diff INTEGER NOT NULL DEFAULT 0
);
```

The second creates the `guilds` table:
```sql
CREATE TABLE IF NOT EXISTS guilds (
    user_id INTEGER NOT NULL,
    guild_id INTEGER NOT NULL,
    PRIMARY KEY (user_id, guild_id)
);
```

The third creates the `messages` table, used for counting messages:
```sql
CREATE TABLE IF NOT EXISTS messages (
    guild_id INTEGER NOT NULL UNIQUE,
    channel_id INTEGER NOT NULL UNIQUE,
    count INTEGER NOT NULL DEFAULT 0
);
```

(The guilds table is necessary for performing lookups and paginating the results.)

### TL;DR
If you're too lazy to run the create statements yourself, (I'm looking at you, Qoyyuum) then just run the `setup db.py` file and it'll:
- create the database
- create the 3 tables
- delete the file itself for you

Nicely done! :thumbsup:

Next, you need to install these libraries:
```
discord.py
asqlite
```

<<<<<<< HEAD
This can also easily be done by `pip install`ing the requirements or via pipenv:
=======
This can also easily be done by pip installing the requirements or via pipenv:
>>>>>>> ca9b21e7

### Pipenv
`pipenv install`

### Pip
`pip install -r requirements.txt`

<<<<<<< HEAD
### Docker 🐳
=======
## Docker :whale:

>>>>>>> ca9b21e7
Similarly, you can run this with Docker Compose

`docker compose up -d --build`

<<<<<<< HEAD
### Token
Discord bot obviously needs a token. You can set this up with a simple `.env` file with a `TOKEN` value in, or just use a `.txt` file and read from that.

(Make sure you have your file with the token in listed in your .gitignore!)

`TOKEN = <INSERT YOUR TOKEN HERE>`

As always, NEVER SHARE YOUR TOKEN WITH ANYONE.
=======
## Token

Discord bot obviously needs a token. You can set this up with a simple `.env` file with `TOKEN` value in

`TOKEN=<INSERT YOUR TOKEN HERE>`

As always, *NEVER SHARE YOUR TOKEN WITH ANYONE*
>>>>>>> ca9b21e7
<|MERGE_RESOLUTION|>--- conflicted
+++ resolved
@@ -614,11 +614,7 @@
 asqlite
 ```
 
-<<<<<<< HEAD
-This can also easily be done by `pip install`ing the requirements or via pipenv:
-=======
 This can also easily be done by pip installing the requirements or via pipenv:
->>>>>>> ca9b21e7
 
 ### Pipenv
 `pipenv install`
@@ -626,17 +622,33 @@
 ### Pip
 `pip install -r requirements.txt`
 
-<<<<<<< HEAD
+## Docker :whale:
+
+Similarly, you can run this with Docker Compose
+
+`docker compose up -d --build`
+
+## Token
+
+Discord bot obviously needs a token. You can set this up with a simple `.env` file with `TOKEN` value in
+
+`TOKEN=<INSERT YOUR TOKEN HERE>`
+
+As always, *NEVER SHARE YOUR TOKEN WITH ANYONE*
+
+This can also easily be done by `pip install`ing the requirements or via pipenv:
+
+### Pipenv
+`pipenv install`
+
+### Pip
+`pip install -r requirements.txt`
+
 ### Docker 🐳
-=======
-## Docker :whale:
-
->>>>>>> ca9b21e7
 Similarly, you can run this with Docker Compose
 
 `docker compose up -d --build`
 
-<<<<<<< HEAD
 ### Token
 Discord bot obviously needs a token. You can set this up with a simple `.env` file with a `TOKEN` value in, or just use a `.txt` file and read from that.
 
@@ -644,13 +656,4 @@
 
 `TOKEN = <INSERT YOUR TOKEN HERE>`
 
-As always, NEVER SHARE YOUR TOKEN WITH ANYONE.
-=======
-## Token
-
-Discord bot obviously needs a token. You can set this up with a simple `.env` file with `TOKEN` value in
-
-`TOKEN=<INSERT YOUR TOKEN HERE>`
-
-As always, *NEVER SHARE YOUR TOKEN WITH ANYONE*
->>>>>>> ca9b21e7
+As always, NEVER SHARE YOUR TOKEN WITH ANYONE.